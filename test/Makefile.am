TESTS = \
<<<<<<< HEAD
	cppcheck-src.sh \
=======
	compress-file-permissions.sh \
>>>>>>> 56fba375
	single-file-round-trip.sh \
	xz-compatibility-c-option.sh

EXTRA_DIST = $(TESTS)

TEST_EXTENSIONS = .sh
SH_LOG_COMPILER = bash<|MERGE_RESOLUTION|>--- conflicted
+++ resolved
@@ -1,9 +1,6 @@
 TESTS = \
-<<<<<<< HEAD
+	compress-file-permissions.sh \
 	cppcheck-src.sh \
-=======
-	compress-file-permissions.sh \
->>>>>>> 56fba375
 	single-file-round-trip.sh \
 	xz-compatibility-c-option.sh
 
